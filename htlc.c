#include <memory.h>
#include "ckb_syscalls.h"
#include "blake2b.h"
#include "common.h"
#include "protocol.h"


/*
 * HTLC -> Toyimplementation of a HTLC withouth signature verification.
 *
 * CKB_args refers to the type_args field in the Script datastructure of CKB.
 *  table Script {
 *     code_hash:      Byte32,
 *     hash_type:      byte,
 *     args:           Bytes, // <- CKB_args
 *  }
 *
 * CKB_witnesses refers to the witnesses field of the current TX.
 *
 * As a hash we will use the Blake160-Hash of the secret message, which is a
 * random string message.
 * CKB_args: Hash(secret_msg) && PubKey Fingerprint A && PubKey Fingerprint B.
 * CKB_witnesses: Either secret_msg || block_header.
 */
#define BLAKE2B_BLOCK_SIZE 32
#define HEADER_SIZE 1552
#define SCRIPT_LEN 32768 // 32KB
#define SCRIPT_ARG_LEN 20
#define MAX_WITNESS_SIZE 32768
#define BLOCKTIME 20

int extract_witness_secret(uint8_t *witness, uint64_t len, mol_seg_t *secret_seg);
int extract_script_secret(mol_seg_t *real_hash);
int extract_header_number(int headeridx, uint64_t ckb_option, uint64_t *blocknr);
<<<<<<< HEAD
bool unlock_hashlock(mol_seg_t real_hash, uint64_t witness_len);
bool check_blocktime(unsigned char *witness, uint64_t witness_len);
=======
int unlock_hashlock(mol_seg_t real_hash, unsigned char *witness, uint64_t witness_len);
int check_blocktime(unsigned char *witness, uint64_t witness_len);
>>>>>>> db98eb22

int main(int argc, char* argv[]) {
  int ret;
  mol_seg_t real_hash;
  ret = extract_script_secret(&real_hash);
  if (ret != CKB_SUCCESS) {
    return ret;
  }

  uint64_t witness_len = MAX_WITNESS_SIZE;
  ret = ckb_load_witness(witness, &witness_len, 0, 0, CKB_SOURCE_GROUP_INPUT);
  if (ret != CKB_SUCCESS) {
    return ret;
  }
<<<<<<< HEAD
  if (witness_len > MAX_WITNESS_SIZE) {
    return ERROR_WITNESS_SIZE;
  }

  // TODO: load witness in a correct way. check implementation of
  // `extract_witness_lock()` from `common.h` in `ckb-system-scripts` for
  // reference.
  if (unlock_hashlock(real_hash, witness_len)) {
    return 0;
  }

  //if (check_blocktime(witness, witness_len)) {
  //  // signature verifcation is missing here. Anyone can claim funds after the
  //  // lock expired.
  //  return 0;
  //}
=======
  if (witness_len > WITNESS_SIZE) {
    return ERROR_WITNESS_SIZE;
  }

  if (unlock_hashlock(real_hash, witness, witness_len) != HTLC_SUCCESS) {
    return 0;
  }

  if (check_blocktime(witness, witness_len) != HTLC_SUCCESS) {
    // signature verifcation is missing here. Anyone can claim funds after the
    // lock expired.
    return 0;
  }
>>>>>>> db98eb22

  return ERROR_HTLC_FAILURE;
}

// check_blocktime is given a witness with according length, extracts the
// original `blocknumber` where the HTLC was created and compares it to the
// `blocknumber` within the block that was referenced in the HtlcWitness struct.
int check_blocktime(unsigned char *witness, uint64_t witness_len) {
  int ret;
  // block header index for current transaction
  mol_seg_t witness_seg;
  witness_seg.ptr = witness;
  witness_seg.size = witness_len;
  mol_seg_t givenHeaderIdx;
  givenHeaderIdx = MolReader_HtlcWitness_get_blockheader(&witness_seg);
  uint32_t headeridx;
  memcpy(&headeridx, givenHeaderIdx.ptr, sizeof(headeridx));

  uint64_t inputHeaderNumber;
  uint64_t givenHeaderNumber;
  ret = extract_header_number(0, CKB_SOURCE_GROUP_INPUT, &inputHeaderNumber);
  if (ret != CKB_SUCCESS) {
    return ret;
  }
  ret = extract_header_number(headeridx, CKB_SOURCE_HEADER_DEP, &givenHeaderNumber);
  if (ret != CKB_SUCCESS) {
    return ret;
  }

  if (givenHeaderNumber < inputHeaderNumber + BLOCKTIME) {
    return HTLC_PREMATURE_TIMEOUT;
  }

  return HTLC_SUCCESS;
}

// extract_header_number extracts the blocknumber from a blockheader. Given
// parameters decide which blockheader is being picked from the surrounding
// transaction.
int extract_header_number(int headeridx, uint64_t ckb_option, uint64_t *blocknr) {
  int ret;
  unsigned char header[HEADER_SIZE];
  // block header for current input cells with same script.
  uint64_t len = HEADER_SIZE;
  ret = ckb_load_header(header, &len, 0, headeridx, ckb_option);
  if (ret != CKB_SUCCESS) {
    return ret;
  }

  mol_seg_t header_seg;
  header_seg.ptr = (uint8_t *) header;
  header_seg.size = len;

  if (MolReader_Header_verify(&header_seg, false) != MOL_OK) {
    return ERROR_ENCODING;
  }

  mol_seg_t header_raw;
  header_raw = MolReader_Header_get_raw(&header_seg);

  if (MolReader_RawHeader_verify(&header_raw, false) != MOL_OK) {
    return ERROR_ENCODING;
  }

  mol_seg_t blocknr_seg;
  blocknr_seg = MolReader_RawHeader_get_number(&header_raw);
  memcpy(&blocknr, blocknr_seg.ptr, sizeof(blocknr));
  return CKB_SUCCESS;
}

// extract_script_secret extracts the `secret` (also known as `preimage`) from
// `Script.args`.
int extract_script_secret(mol_seg_t *real_hash) {
  int ret;
  size_t offset = 0;
  unsigned char script[SCRIPT_LEN];
  uint64_t len = SCRIPT_LEN;

  // Load encoded script struct into memory.
  ret = ckb_load_script(script, &len, offset);
  if (ret != CKB_SUCCESS) {
    return ERROR_SYSCALL;
  }

  mol_seg_t script_seg;
  script_seg.ptr = (uint8_t *) script;
  script_seg.size = len;

  if (MolReader_Script_verify(&script_seg, false) != MOL_OK) {
    return ERROR_ENCODING;
  }

  // now we are ready to retrieve the script argument, the blake160 hash of secret.
  mol_seg_t args_seg = MolReader_Script_get_args(&script_seg);
  *real_hash = MolReader_HtlcArgs_get_hashedSecret(&args_seg);
  if (MolReader_BytesOpt_is_none(real_hash)) {
    return ERROR_ENCODING;
  }

  if (real_hash->size != SCRIPT_ARG_LEN) {
    return ERROR_ARGUMENTS_LEN;
  }

  return CKB_SUCCESS;
}

// unlock_hashlock tries to unlock the hashlock. It extracts the witness secret
// applies Blake2b and compares the original BLAKE160-hash (from `Script.args`)
// to the calculated BLAKE160-hash (from `blake2b(HtlcWitness.secret)`.
<<<<<<< HEAD
bool unlock_hashlock(mol_seg_t real_hash, uint64_t witness_len) {
=======
int unlock_hashlock(mol_seg_t real_hash, unsigned char *witness, uint64_t witness_len) {
>>>>>>> db98eb22
  int ret;
  mol_seg_t witness_sec_seg;
  ret = extract_witness_secret(witness, witness_len, &witness_sec_seg);
  if (ret != CKB_SUCCESS) {
    return ret;
  }
  if (witness_len == 0) {
    return ERROR_WITNESS_SIZE;
  }

  unsigned char claimed_hashed[BLAKE2B_BLOCK_SIZE];
  blake2b_state blake2b_ctx;
  blake2b_init(&blake2b_ctx, BLAKE2B_BLOCK_SIZE);
  blake2b_update(&blake2b_ctx, (char*)witness_sec_seg.ptr, witness_sec_seg.size);
  blake2b_final(&blake2b_ctx, claimed_hashed, BLAKE2B_BLOCK_SIZE);

  if (memcmp(real_hash.ptr, claimed_hashed, SCRIPT_ARG_LEN) != 0) {
    return ERROR_MISMATCHED_HASH;
  }
<<<<<<< HEAD

  return true;
=======
  return HTLC_SUCCESS;
>>>>>>> db98eb22
}

// extract_witness_secret extracts the secret from `HtlcWitness` and writes it
// to given `secret_seg`.
int extract_witness_secret(uint8_t *witness, uint64_t len, mol_seg_t *secret_seg) {
  mol_seg_t witness_seg;
  witness_seg.ptr = witness;
  witness_seg.size = len;

  if (MolReader_HtlcWitness_verify(&witness_seg, false) != MOL_OK) {
    return ERROR_ENCODING;
  }

  mol_seg_t sec_seg = MolReader_HtlcWitness_get_secret(&witness_seg);
  if (MolReader_BytesOpt_is_none(&sec_seg)) {
    return ERROR_ENCODING;
  }

  *secret_seg = MolReader_Bytes_raw_bytes(&sec_seg);
  return CKB_SUCCESS;
}<|MERGE_RESOLUTION|>--- conflicted
+++ resolved
@@ -32,13 +32,8 @@
 int extract_witness_secret(uint8_t *witness, uint64_t len, mol_seg_t *secret_seg);
 int extract_script_secret(mol_seg_t *real_hash);
 int extract_header_number(int headeridx, uint64_t ckb_option, uint64_t *blocknr);
-<<<<<<< HEAD
-bool unlock_hashlock(mol_seg_t real_hash, uint64_t witness_len);
-bool check_blocktime(unsigned char *witness, uint64_t witness_len);
-=======
-int unlock_hashlock(mol_seg_t real_hash, unsigned char *witness, uint64_t witness_len);
+int unlock_hashlock(mol_seg_t real_hash, uint64_t witness_len);
 int check_blocktime(unsigned char *witness, uint64_t witness_len);
->>>>>>> db98eb22
 
 int main(int argc, char* argv[]) {
   int ret;
@@ -53,7 +48,6 @@
   if (ret != CKB_SUCCESS) {
     return ret;
   }
-<<<<<<< HEAD
   if (witness_len > MAX_WITNESS_SIZE) {
     return ERROR_WITNESS_SIZE;
   }
@@ -61,21 +55,7 @@
   // TODO: load witness in a correct way. check implementation of
   // `extract_witness_lock()` from `common.h` in `ckb-system-scripts` for
   // reference.
-  if (unlock_hashlock(real_hash, witness_len)) {
-    return 0;
-  }
-
-  //if (check_blocktime(witness, witness_len)) {
-  //  // signature verifcation is missing here. Anyone can claim funds after the
-  //  // lock expired.
-  //  return 0;
-  //}
-=======
-  if (witness_len > WITNESS_SIZE) {
-    return ERROR_WITNESS_SIZE;
-  }
-
-  if (unlock_hashlock(real_hash, witness, witness_len) != HTLC_SUCCESS) {
+  if (unlock_hashlock(real_hash, witness_len) != HTLC_SUCCESS) {
     return 0;
   }
 
@@ -84,7 +64,6 @@
     // lock expired.
     return 0;
   }
->>>>>>> db98eb22
 
   return ERROR_HTLC_FAILURE;
 }
@@ -194,11 +173,7 @@
 // unlock_hashlock tries to unlock the hashlock. It extracts the witness secret
 // applies Blake2b and compares the original BLAKE160-hash (from `Script.args`)
 // to the calculated BLAKE160-hash (from `blake2b(HtlcWitness.secret)`.
-<<<<<<< HEAD
-bool unlock_hashlock(mol_seg_t real_hash, uint64_t witness_len) {
-=======
-int unlock_hashlock(mol_seg_t real_hash, unsigned char *witness, uint64_t witness_len) {
->>>>>>> db98eb22
+int unlock_hashlock(mol_seg_t real_hash, uint64_t witness_len) {
   int ret;
   mol_seg_t witness_sec_seg;
   ret = extract_witness_secret(witness, witness_len, &witness_sec_seg);
@@ -218,12 +193,7 @@
   if (memcmp(real_hash.ptr, claimed_hashed, SCRIPT_ARG_LEN) != 0) {
     return ERROR_MISMATCHED_HASH;
   }
-<<<<<<< HEAD
-
-  return true;
-=======
   return HTLC_SUCCESS;
->>>>>>> db98eb22
 }
 
 // extract_witness_secret extracts the secret from `HtlcWitness` and writes it
